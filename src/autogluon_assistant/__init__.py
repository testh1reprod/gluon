--- conflicted
+++ resolved
@@ -1,12 +1,9 @@
 import datetime
 import logging
-<<<<<<< HEAD
-from importlib.metadata import PackageNotFoundError, version
-=======
 import os
 import subprocess
 import sys
->>>>>>> 38c68839
+from importlib.metadata import PackageNotFoundError, version
 from pathlib import Path
 from typing import List, Optional
 
