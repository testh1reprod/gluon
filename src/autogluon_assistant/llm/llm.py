import logging
import os
import pprint
from typing import Any, Dict, List, Union

import boto3
import botocore
from langchain.schema import AIMessage, BaseMessage
from langchain_aws import ChatBedrock
from langchain_openai import ChatOpenAI
from omegaconf import DictConfig
from openai import OpenAI
from pydantic import BaseModel, Field
from tenacity import retry, stop_after_attempt, wait_exponential

logger = logging.getLogger(__name__)


class AssistantChatOpenAI(ChatOpenAI, BaseModel):
    """
    AssistantChatOpenAI is a subclass of ChatOpenAI that traces the input and output of the model.
    """

    history_: List[Dict[str, Any]] = Field(default_factory=list)
    input_: int = Field(default=0)
    output_: int = Field(default=0)

    def describe(self) -> Dict[str, Any]:
        return {
            "model": self.model_name,
            "proxy": self.openai_proxy,
            "history": self.history_,
            "prompt_tokens": self.input_,
            "completion_tokens": self.output_,
        }

    @retry(stop=stop_after_attempt(5), wait=wait_exponential(multiplier=1, min=4, max=10))
    def invoke(self, *args, **kwargs):
        input_: List[BaseMessage] = args[0]
        response = super().invoke(*args, **kwargs)

        # Update token usage
        if isinstance(response, AIMessage) and response.usage_metadata:
            self.input_ += response.usage_metadata.get("input_tokens", 0)
            self.output_ += response.usage_metadata.get("output_tokens", 0)

        self.history_.append(
            {
                "input": [{"type": msg.type, "content": msg.content} for msg in input_],
                "output": pprint.pformat(dict(response)),
                "prompt_tokens": self.input_,
                "completion_tokens": self.output_,
            }
        )
        return response


class AssistantChatBedrock(ChatBedrock, BaseModel):
    """
    AssistantChatBedrock is a subclass of ChatBedrock that traces the input and output of the model.
    """

    history_: List[Dict[str, Any]] = Field(default_factory=list)
    input_: int = Field(default=0)
    output_: int = Field(default=0)

    def describe(self) -> Dict[str, Any]:
        return {
            "model": self.model_id,
            "history": self.history_,
            "prompt_tokens": self.input_,
            "completion_tokens": self.output_,
        }

    @retry(stop=stop_after_attempt(50), wait=wait_exponential(multiplier=1, min=4, max=10))
    def invoke(self, *args, **kwargs):
        input_: List[BaseMessage] = args[0]
        try:
            response = super().invoke(*args, **kwargs)
        except botocore.exceptions.ClientError as e:
            if e.response["Error"]["Code"] == "ThrottlingException":
                raise e
            else:
                raise e

        # Update token usage
        if isinstance(response, AIMessage) and response.usage_metadata:
            self.input_ += response.usage_metadata.get("input_tokens", 0)
            self.output_ += response.usage_metadata.get("output_tokens", 0)

        self.history_.append(
            {
                "input": [{"type": msg.type, "content": msg.content} for msg in input_],
                "output": pprint.pformat(dict(response)),
                "prompt_tokens": self.input_,
                "completion_tokens": self.output_,
            }
        )
        return response


class LLMFactory:
    @staticmethod
    def get_openai_models() -> List[str]:
        try:
            client = OpenAI()
            models = client.models.list()
            return [model.id for model in models if model.id.startswith(("gpt-3.5", "gpt-4"))]
        except Exception as e:
            print(f"Error fetching OpenAI models: {e}")
            return []

    @staticmethod
    def get_bedrock_models() -> List[str]:
        try:
            bedrock = boto3.client("bedrock")
            response = bedrock.list_foundation_models()
            return [
                model["modelId"]
                for model in response["modelSummaries"]
                if model["modelId"].startswith("anthropic.claude")
            ]
        except Exception as e:
            print(f"Error fetching Bedrock models: {e}")
            return []

    @classmethod
    def get_valid_models(cls, provider):
        if provider == "openai":
            return cls.get_openai_models()
        elif provider == "bedrock":
            return cls.get_bedrock_models()
        else:
            raise ValueError(f"Invalid LLM provider: {provider}")
    
    @classmethod
    def get_valid_providers(cls):
        return ["openai", "bedrock"]

    @staticmethod
    def _get_openai_chat_model(config: DictConfig) -> AssistantChatOpenAI:
        if config.api_key_location in os.environ:
            api_key = os.environ[config.api_key_location]
        else:
            raise Exception("OpenAI API env variable not set")
        
        logger.info(f"AGA is using model {config.model} from OpenAI to assist you with the task.")

        return AssistantChatOpenAI(
            model_name=config.model,
            temperature=config.temperature,
            max_tokens=config.max_tokens,
            verbose=config.verbose,
            openai_api_key=api_key,
            openai_api_base=config.proxy_url,
        )

    @staticmethod
    def _get_bedrock_chat_model(config: DictConfig) -> AssistantChatBedrock:
        logger.info(f"AGA is using model {config.model} from Bedrock to assist you with the task.")

        return AssistantChatBedrock(
            model_id=config.model,
            model_kwargs={
                "temperature": config.temperature,
                "max_tokens": config.max_tokens,
            },
            region_name="us-west-2",
            verbose=config.verbose,
        )

    @classmethod
<<<<<<< HEAD
    def get_chat_model(cls, config: DictConfig) -> AssistantChatOpenAI | AssistantChatBedrock:
        valid_providers = cls.get_valid_providers()
        assert config.provider in valid_providers, f"{config.provider} is not a valid provider in: {valid_providers}"

        valid_models = cls.get_valid_models(config.provider)
=======
    def get_chat_model(cls, config: DictConfig) -> Union[AssistantChatOpenAI, AssistantChatBedrock]:
        valid_models = cls.get_valid_models()
        assert len(valid_models[config.provider]), "Check your bedrock keys"
        assert config.provider in valid_models, f"{config.provider} is not a valid provider in: {valid_models.keys()}"
>>>>>>> 1d4d0bd4
        assert (
            config.model in valid_models
        ), f"{config.model} is not a valid model in: {valid_models} for provider {config.provider}"

        if config.provider == "openai":
            return LLMFactory._get_openai_chat_model(config)
        elif config.provider == "bedrock":
            return LLMFactory._get_bedrock_chat_model(config)
        else:
            raise ValueError(f"Invalid LLM provider: {config.provider}")<|MERGE_RESOLUTION|>--- conflicted
+++ resolved
@@ -129,7 +129,9 @@
         if provider == "openai":
             return cls.get_openai_models()
         elif provider == "bedrock":
-            return cls.get_bedrock_models()
+            model_names = cls.get_bedrock_models()
+            assert len(model_names), "Check your bedrock keys"
+            return model_names
         else:
             raise ValueError(f"Invalid LLM provider: {provider}")
     
@@ -170,18 +172,11 @@
         )
 
     @classmethod
-<<<<<<< HEAD
     def get_chat_model(cls, config: DictConfig) -> AssistantChatOpenAI | AssistantChatBedrock:
         valid_providers = cls.get_valid_providers()
         assert config.provider in valid_providers, f"{config.provider} is not a valid provider in: {valid_providers}"
 
         valid_models = cls.get_valid_models(config.provider)
-=======
-    def get_chat_model(cls, config: DictConfig) -> Union[AssistantChatOpenAI, AssistantChatBedrock]:
-        valid_models = cls.get_valid_models()
-        assert len(valid_models[config.provider]), "Check your bedrock keys"
-        assert config.provider in valid_models, f"{config.provider} is not a valid provider in: {valid_models.keys()}"
->>>>>>> 1d4d0bd4
         assert (
             config.model in valid_models
         ), f"{config.model} is not a valid model in: {valid_models} for provider {config.provider}"
