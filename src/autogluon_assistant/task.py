"""A task encapsulates the data for a data science task or project. It contains descriptions, data, metadata."""

import os
import shutil
from pathlib import Path
from typing import Any, Dict, List, Optional, Union

import joblib
import pandas as pd
import s3fs
from autogluon.tabular import TabularDataset

from .constants import OUTPUT, TEST, TRAIN


class TabularPredictionTask:
    """A task contains data and metadata for a tabular machine learning task, including datasets, metadata such as
    problem type, test_id_column, etc.
    """

    def __init__(
        self,
        filepaths: List[Path],
        metadata: Dict[str, Any],
        name: Optional[str] = "",
        description: Optional[str] = "",
        cache_data: bool = True,
    ):
        self.metadata: Dict[str, Any] = {
            "name": name,
            "description": description,
            "label_column": None,
            "problem_type": None,
            "eval_metric": None,  # string, keying Autogluon Tabular metrics
            "test_id_column": None,
        }
        self.metadata.update(metadata)

        self.filepaths = filepaths
        self.cache_data = cache_data

        # TODO: each data split can have multiple files
        self.dataset_mapping: Dict[str, Union[Path, pd.DataFrame, TabularDataset]] = {
            TRAIN: None,
            TEST: None,
            OUTPUT: None,
        }

    def __repr__(self) -> str:
        return f"TabularPredictionTask(name={self.metadata['name']}, description={self.metadata['description'][:100]}, {len(self.dataset_mapping)} datasets)"

    @staticmethod
    def read_task_file(task_path: Path, filename_pattern: str, default_filename: str = "description.txt") -> str:
        """Recursively search for a file in the task path and return its contents."""
        try:
            first_path = sorted(
                list(task_path.glob(filename_pattern)),
                key=lambda x: len(x.parents),  # top level files takes precedence
            )
            if not first_path:
                return Path.read_text(task_path / default_filename)
            return Path.read_text(first_path[0])
        except (FileNotFoundError, IndexError):
            return ""

    @staticmethod
    def save_artifacts(full_save_path, predictor, train_data, test_data, sample_submission_data):
        # Prepare the dictionary with all artifacts
        artifacts = {
            "trained_model": predictor,  # AutoGluon TabularPredictor
            "train_data": train_data,  # Pandas DataFrame
            "test_data": test_data,  # Pandas DataFrame
            "out_data": sample_submission_data,  # Pandas DataFrame
        }

        # Get the directory where the AG models are saved
        ag_model_dir = predictor.predictor.path
        full_save_path_pkl_file = f"{full_save_path}/artifacts.pkl"
        if full_save_path.startswith("s3://"):
            # Using s3fs to save directly to S3
            fs = s3fs.S3FileSystem()
            with fs.open(full_save_path_pkl_file, "wb") as f:
                joblib.dump(artifacts, f)

            # Upload the ag model directory to the same S3 bucket
            s3_model_dir = f"{full_save_path}/{os.path.dirname(ag_model_dir)}/{os.path.basename(ag_model_dir)}"
            fs.put(ag_model_dir, s3_model_dir, recursive=True)
        else:
            # Local path handling
            os.makedirs(full_save_path, exist_ok=True)

            # Save the artifacts .pkl file locally
            with open(full_save_path_pkl_file, "wb") as f:
                joblib.dump(artifacts, f)

            # Copy the model directory to the same location as the .pkl file
            local_model_dir = os.path.join(full_save_path, ag_model_dir)
            shutil.copytree(ag_model_dir, local_model_dir, dirs_exist_ok=True)

    @classmethod
    def from_path(cls, task_root_dir: Path, name: Optional[str] = None) -> "TabularPredictionTask":
        # Get all filenames under task_root_dir
        task_data_filenames = []
        for root, _, files in os.walk(task_root_dir):
            for file in files:
                # Get the relative path
                relative_path = os.path.relpath(os.path.join(root, file), task_root_dir)
                task_data_filenames.append(relative_path)

        return cls(
            filepaths=[task_root_dir / fn for fn in task_data_filenames],
            metadata=dict(
                name=task_root_dir.name,
            ),
        )

    def describe(self) -> Dict[str, Any]:
        """Return a description of the task."""
        describe_task = {
            "name": self.metadata["name"],
            "description": self.metadata["description"],
            "metadata": self.metadata,
            "train_data": self.train_data.describe().to_dict(),
            "test_data": self.test_data.describe().to_dict(),
        }
        if self.sample_submission_data is not None:
            describe_task["sample_submission_data"] = self.sample_submission_data.describe().to_dict()

        return describe_task

    def get_filenames(self) -> List[str]:
        """Return all filenames for the task."""
        return [f.name for f in self.filepaths]

    def _set_task_files(self, dataset_name_mapping: Dict[str, Union[str, Path, pd.DataFrame, TabularDataset]]) -> None:
        """Set the task files for the task."""
        for k, v in dataset_name_mapping.items():
            if v is None:
                self.dataset_mapping[k] = None
            elif isinstance(v, (pd.DataFrame, TabularDataset)):
                self.dataset_mapping[k] = v
            elif isinstance(v, Path):
                if v.suffix in [".xlsx", ".xls"]:  # Check if the file is an Excel file
                    self.dataset_mapping[k] = pd.read_excel(v, engine="calamine") if self.cache_data else v
                else:
                    self.dataset_mapping[k] = TabularDataset(str(v)) if self.cache_data else v
            elif isinstance(v, str):
                filepath = next(
                    iter([path for path in self.filepaths if path.name == v]), self.filepaths[0].parent / v
                )
                if not filepath.is_file():
<<<<<<< HEAD
                    raise ValueError(f"File {v} not found in task {self.metadata['name']}")
                self.dataset_mapping[k] = TabularDataset(str(filepath)) if self.cache_data else filepath
=======
                    raise ValueError(f"File {v} not found in task {self.name}")
                if filepath.suffix in [".xlsx", ".xls"]:  # Check if the file is an Excel file
                    self.dataset_mapping[k] = (
                        pd.read_excel(filepath, engine="calamine") if self.cache_data else filepath
                    )
                else:
                    self.dataset_mapping[k] = TabularDataset(str(filepath)) if self.cache_data else filepath
>>>>>>> 7144640b
            else:
                raise TypeError(f"Unsupported type for dataset_mapping: {type(v)}")

    @property
    def train_data(self) -> TabularDataset:
        return self.load_task_data(TRAIN)

    @train_data.setter
    def train_data(self, data: Union[str, Path, pd.DataFrame, TabularDataset]) -> None:
        self._set_task_files({TRAIN: data})

    @property
    def test_data(self) -> TabularDataset:
        """Return the test dataset for the task."""
        return self.load_task_data(TEST)

    @test_data.setter
    def test_data(self, data: Union[str, Path, pd.DataFrame, TabularDataset]) -> None:
        self._set_task_files({TEST: data})

    @property
    def sample_submission_data(self) -> TabularDataset:
        """Return the output dataset for the task."""
        return self.load_task_data(OUTPUT)

    @sample_submission_data.setter
    def sample_submission_data(self, data: Union[str, Path, pd.DataFrame, TabularDataset]) -> None:
        if self.sample_submission_data is not None:
            raise ValueError("Output data already set for task")
        self._set_task_files({OUTPUT: data})

    @property
    def output_columns(self) -> List[str]:
        """Return the output dataset columns for the task."""
        if self.sample_submission_data is None:
            if self.label_column:
                return [self.label_column]
            else:
                return None
        else:
            return self.sample_submission_data.columns.to_list()

    @property
    def label_column(self) -> Optional[str]:
        """Return the label column for the task."""
        if "label_column" in self.metadata and self.metadata["label_column"]:
            return self.metadata["label_column"]
        else:
            # should ideally never be called after LabelColumnInferenceTransformer has run
            # `_infer_label_column_from_sample_submission_data` is the fallback when label_column is not found
            return self._infer_label_column_from_sample_submission_data()

    @label_column.setter
    def label_column(self, label_column: str) -> None:
        self.metadata["label_column"] = label_column

    @property
    def columns_in_train_but_not_test(self) -> List[str]:
        return list(set(self.train_data.columns) - set(self.test_data.columns))

    @property
    def data_description(self) -> str:
        return self.metadata.get("data_description", self.description)

    @property
    def evaluation_description(self) -> str:
        return self.metadata.get("evaluation_description", self.description)

    @property
    def test_id_column(self) -> Optional[str]:
        return self.metadata.get("test_id_column", None)

    @test_id_column.setter
    def test_id_column(self, test_id_column: str) -> None:
        self.metadata["test_id_column"] = test_id_column

    @property
    def train_id_column(self) -> Optional[str]:
        return self.metadata.get("train_id_column", None)

    @train_id_column.setter
    def train_id_column(self, train_id_column: str) -> None:
        self.metadata["train_id_column"] = train_id_column

    @property
    def output_id_column(self) -> Optional[str]:
        return self.metadata.get(
            "output_id_column", self.sample_submission_data.columns[0] if self.sample_submission_data is not None else None
        )

    @output_id_column.setter
    def output_id_column(self, output_id_column: str) -> None:
        self.metadata["output_id_column"] = output_id_column

    def _infer_label_column_from_sample_submission_data(self) -> Optional[str]:
        if self.output_columns is None:
            return None

        # Assume the first output column is the ID column and ignore it
        relevant_output_cols = self.output_columns[1:]

        # Check if any of the output columns exist in the train data
        existing_output_cols = [col for col in relevant_output_cols if col in self.train_data.columns]

        # Case 1: If there's only one output column in the train data, use it
        if len(existing_output_cols) == 1:
            return existing_output_cols[0]

        # Case 2: For example in some multiclass problems, look for a column
        #         whose unique values match or contain the output columns
        output_set = set(col.lower() for col in relevant_output_cols)
        for col in self.train_data.columns:
            unique_values = set(str(val).lower() for val in self.train_data[col].unique() if pd.notna(val))
            if output_set == unique_values or output_set.issubset(unique_values):
                return col

        # If no suitable column is found, raise an exception
        raise ValueError("Unable to infer the label column. Please specify it manually.")

    def _find_problem_type_in_description(self) -> Optional[str]:
        """Find the problem type in the task description."""
        if "regression" in self.description.lower():
            return "regression"
        elif "classification" in self.description.lower():
            return "binary"
        else:
            return None

    @property
    def problem_type(self) -> Optional[str]:
        return self.metadata["problem_type"] or self._find_problem_type_in_description()

    @problem_type.setter
    def problem_type(self, problem_type: str) -> None:
        self.metadata["problem_type"] = problem_type

    @property
    def eval_metric(self) -> Optional[str]:
        return self.metadata["eval_metric"] or (
            self.preferred_eval_metrics[self.problem_type] if self.problem_type else None
        )

    @eval_metric.setter
    def eval_metric(self, eval_metric: str) -> None:
        self.metadata["eval_metric"] = eval_metric

    def load_task_data(self, dataset_key: Union[str, str]) -> TabularDataset:
        """Load the competition file for the task."""
        if dataset_key not in self.dataset_mapping:
            raise ValueError(f"Dataset type {dataset_key} not found for task {self.name}")

        dataset = self.dataset_mapping[dataset_key]
        if dataset is None:
            return None
        if isinstance(dataset, pd.DataFrame):
            return TabularDataset(dataset)
        elif isinstance(dataset, TabularDataset):
            return dataset
        else:
            filename = dataset.name
            if filename.split(".")[-1] == ".json":
                raise TypeError(f"File {filename} has unsupported type: json")

            return TabularDataset(str(dataset))<|MERGE_RESOLUTION|>--- conflicted
+++ resolved
@@ -149,18 +149,14 @@
                     iter([path for path in self.filepaths if path.name == v]), self.filepaths[0].parent / v
                 )
                 if not filepath.is_file():
-<<<<<<< HEAD
                     raise ValueError(f"File {v} not found in task {self.metadata['name']}")
-                self.dataset_mapping[k] = TabularDataset(str(filepath)) if self.cache_data else filepath
-=======
-                    raise ValueError(f"File {v} not found in task {self.name}")
+                # TODO: integrate read_excel in AG Tabular
                 if filepath.suffix in [".xlsx", ".xls"]:  # Check if the file is an Excel file
                     self.dataset_mapping[k] = (
                         pd.read_excel(filepath, engine="calamine") if self.cache_data else filepath
                     )
                 else:
                     self.dataset_mapping[k] = TabularDataset(str(filepath)) if self.cache_data else filepath
->>>>>>> 7144640b
             else:
                 raise TypeError(f"Unsupported type for dataset_mapping: {type(v)}")
 
