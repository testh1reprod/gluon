--- conflicted
+++ resolved
@@ -2,11 +2,8 @@
 from pathlib import Path
 from typing import Any, Dict, List
 
-<<<<<<< HEAD
 from autogluon.tabular import TabularDataset
-=======
 from langchain.output_parsers import ResponseSchema, StructuredOutputParser
->>>>>>> 7144640b
 from langchain.prompts.chat import ChatPromptTemplate
 from langchain_core.messages import HumanMessage, SystemMessage
 
@@ -87,7 +84,6 @@
             if is_text_file(filename):
                 content = self.read_file_safely(filename)
                 if content is not None:
-<<<<<<< HEAD
                     truncated_contents = content[:100].strip()
                     if len(content) > 100:
                         truncated_contents += "..."
@@ -100,22 +96,6 @@
             file_content_prompts,
             self.get_field_parsing_prompt(),
         ])
-=======
-                    first_line = content.split("\n")[0].strip()
-                    if len(first_line) > 100:
-                        first_line = first_line[:100] + "..."
-                    file_content_prompts += f"File:\n{filename}\nFirst Line:\n{first_line}\n"
-
-        file_content_prompts += f"Please find the files to describe the problem settings, and response with the value {NO_FILE_IDENTIFIED} if there's no such file."
-
-        return "\n\n".join(
-            [
-                self.basic_intro_prompt,
-                file_content_prompts,
-                self.get_field_parsing_prompt(),
-            ]
-        )
->>>>>>> 7144640b
 
 
 class DataFileNamePromptGenerator(PromptGenerator):
@@ -126,7 +106,6 @@
         self.filenames = filenames
 
     def generate_prompt(self) -> str:
-<<<<<<< HEAD
         file_content_prompts = "# Available Data Files And Columns in The File\n\n"
         for filename in self.filenames:
             try:
@@ -140,24 +119,13 @@
                 print(e)
                 continue
     
-        file_content_prompts += f"Please return the full path of the data files as provided, and response with the value {NO_FILE_IDENTIFIED} if there's no such File."
+        file_content_prompts += f"Based on the data description, what are the training, test, and output data? The output file may contain keywords such as benchmark, submission, or output. Please return the full path of the data files as provided, and response with the value {NO_FILE_IDENTIFIED} if there's no such File."
         
         return "\n\n".join([
             self.basic_intro_prompt,
             file_content_prompts,
             self.get_field_parsing_prompt(),
         ])
-=======
-        return "\n\n".join(
-            [
-                self.basic_intro_prompt,
-                self.data_description_prompt,
-                f"# Available Files\n{', '.join(self.filenames)}",
-                "Based on the data description, what are the training, test, and output data? The output file may contain keywords such as benchmark, submission, or output. If there are zip (e.g. .zip or .gz) versions of files and non-zipped versions of the files, choose the non-zip version.",
-                self.get_field_parsing_prompt(),
-            ]
-        )
->>>>>>> 7144640b
 
 
 class LabelColumnPromptGenerator(PromptGenerator):
