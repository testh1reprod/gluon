infer_eval_metric: True
detect_and_drop_id_column: False
task_preprocessors_timeout: 3600
save_artifacts:
  enabled: False
  append_timestamp: True
  path: "./aga-artifacts"
feature_transformers:
<<<<<<< HEAD
  enabled_models:
=======
  enabled_models: []
>>>>>>> e991730d
  models:
    CAAFE:
      _target_: autogluon.assistant.transformer.CAAFETransformer
      eval_model: lightgbm
      llm_provider: ${llm.provider}
      llm_model: ${llm.model}
      num_iterations: 5
      optimization_metric: roc
    OpenFE:
      _target_: autogluon.assistant.transformer.OpenFETransformer
      n_jobs: 1
      num_features_to_keep: 10
    PretrainedEmbedding:
      _target_: autogluon.assistant.transformer.PretrainedEmbeddingTransformer
      model_name: 'all-mpnet-base-v2'
autogluon:
  predictor_init_kwargs: {}
  predictor_fit_kwargs:
    presets: best_quality
    time_limit: 14400
llm:
  # Note: bedrock is only supported in limited AWS regions
  #       and requires AWS credentials
  provider: bedrock
  model: "anthropic.claude-3-5-sonnet-20241022-v2:0"
  # provider: openai
  # model: gpt-4o-2024-08-06
  max_tokens: 512
  proxy_url: null
  temperature: 0
  verbose: True<|MERGE_RESOLUTION|>--- conflicted
+++ resolved
@@ -6,11 +6,7 @@
   append_timestamp: True
   path: "./aga-artifacts"
 feature_transformers:
-<<<<<<< HEAD
-  enabled_models:
-=======
   enabled_models: []
->>>>>>> e991730d
   models:
     CAAFE:
       _target_: autogluon.assistant.transformer.CAAFETransformer
