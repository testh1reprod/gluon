--- conflicted
+++ resolved
@@ -17,26 +17,15 @@
     "openfe>=0.0.12,<0.1",
     "pydantic>=2.9.2,<3.0",
     "hydra-core>=1.3",
-<<<<<<< HEAD
-    "importlib-resources",
-    "langchain~=0.1.15",
-    "openfe",
-    "pydantic==1.10.13",
-=======
->>>>>>> ac8f83d2
     "matplotlib>=3.9.2",
     "typer>=0.12.5",
     "rich>=13.8.1",
     "s3fs>=2024.9.0",
     "joblib>=1.4.2",
     "python-calamine",
-<<<<<<< HEAD
-    "sentence-transformers >= 3.1.0",
-    "dspy-ai==2.5.0"
-=======
     "sentence-transformers>=3.1.0",
     "tenacity>=8.2.2,<10.0",
->>>>>>> ac8f83d2
+    "dspy-ai==2.5.0"
 ]
 
 [project.optional-dependencies]
