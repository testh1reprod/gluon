--- conflicted
+++ resolved
@@ -21,11 +21,8 @@
     "rich",
     "s3fs",
     "joblib",
-<<<<<<< HEAD
     "python-calamine",
-=======
     "sentence-transformers >= 3.1.0",
->>>>>>> eb3b1421
 ]
 
 [project.optional-dependencies]
