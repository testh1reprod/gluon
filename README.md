--- conflicted
+++ resolved
@@ -117,38 +117,5 @@
 
 # OR
 
-<<<<<<< HEAD
-aga ./data ./config --output-filename my_output.csv --config-overrides "autogluon.predictor_fit_kwargs.time_limit=120 autogluon.predictor_fit_kwargs.verbosity=3 autogluon.predictor_fit_kwargs.presets=medium_quality llm.temperature=0.7 llm.max_tokens=256"
-```
-
-`autogluon-assistant-tools` provides more functionality and utilities for benchmarking, wrapped around autogluon-assistant. Please check out the [repo](https://github.com/autogluon/autogluon-assistant-tools/) for more details.
-
-## Autogluon Assistant Web UI
-The Autogluon Assistant Web UI is a user-friendly application that allows users to leverage the capabilities of the Autogluon-Assistant library through an intuitive web interface.
-
-The web UI enables users to upload datasets, configure Autogluon-Assistant runs with customized settings, preview data, monitor execution progress, view and download results, and supports secure, isolated sessions for concurrent users.
-
-#### To run the Autogluon Assistant Web UI:
-Navigate to the project directory and run the app:
-````
-cd src/autogluon_assistant/WebUI && streamlit run app.py
-````
-The Autogluon Assistant Web UI should now be accessible in your web browser at `http://localhost:8501`
-
-#### Add GPT4 Model to the LLM Option:
-If you’d like to add additional GPT4 model to the language model (LLM) dropdown:
-
-1. Navigate to src/autogluon_assistant/WebUI/constants.py
-
-2. Locate the `LLM_OPTIONS` variable, which looks like this:
-````
-LLM_OPTIONS = ["Claude 3.5 with Amazon Bedrock"]
-````
-3. Add "GPT 4o" to the list
-````
-LLM_OPTIONS = ["Claude 3.5 with Amazon Bedrock", "GPT 4o"]
-````
-=======
 aga toy_data --config_overrides "feature_transformers=[]" --config_overrides "autogluon.predictor_fit_kwargs.time_limit=3600"
-```
->>>>>>> d554a914
+```