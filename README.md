# AutoGluon Assistant

[![Python Versions](https://img.shields.io/badge/python-3.8%20%7C%203.9%20%7C%203.10%20%7C%203.11-blue)](https://pypi.org/project/autogluon.assistant/)
[![GitHub license](https://img.shields.io/badge/License-Apache_2.0-blue.svg)](./LICENSE)
[![Continuous Integration](https://github.com/autogluon/autogluon-assistant/actions/workflows/lint.yml/badge.svg)](https://github.com/autogluon/autogluon-assistant/actions/workflows/lint.yml)

AutoGluon Assistant (AG-A) provides users a simple interface where they can input their data, describe their problem, and receive a highly accurate and competitive ML solution — without writing any code. By leveraging the state-of-the-art AutoML capabilities of [AutoGluon](https://github.com/autogluon/autogluon) and integrating them with a Large Language Model (LLM), AG-A automates the entire data science pipeline. AG-A takes [AutoGluon](https://github.com/autogluon/autogluon)'s automation from three lines of code to zero, enabling users to solve new supervised learning tabular problems using only natural language descriptions.

## 💾 Installation

<<<<<<< HEAD
AutoGluon is supported on Python 3.8 - 3.11 and is available on Linux, MacOS, and Windows.

You can install AutoGluon Assistant with:

```python
pip install autogluon-assistant
```

Visit our [Installation Guide (WIP)](https://auto.gluon.ai/stable/install.html) for detailed instructions, including (TBA).
=======
Installing from source: 

```bash
# create a conda env
conda create -n aga python=3.10
conda activate aga

# clone repositories
git clone https://github.com/autogluon/autogluon-assistant.git
cd autogluon-assistant && pip install -e "." && cd ..
```

or simply:

```bash
pip install autogluon.assistant
```

#### Beta Features

AG-A now supports automatic feature generation as part of its beta features. To enable these features, please install the beta version dependencies using the following command:

```bash
pip install -r requirements.txt
```
>>>>>>> a89c9cc2

### API Keys

#### Configuring LLMs
AG-A supports using both AWS Bedrock and OpenAI as LLM model providers. You will need to set up API keys for the respective provider you choose. By default, AG-A uses AWS Bedrock for its language models.

#### AWS Bedrock Setup
AG-A integrates with AWS Bedrock by default. To use AWS Bedrock, you will need to configure your AWS credentials and region settings:

```bash
export AWS_DEFAULT_REGION="<your-region>"
export AWS_ACCESS_KEY_ID="<your-access-key>"
export AWS_SECRET_ACCESS_KEY="<your-secret-key>"
```

Ensure you have an active AWS account and appropriate permissions set up for using Bedrock models. You can manage your AWS credentials through the AWS Management Console. See [Bedrock supported AWS regions](https://docs.aws.amazon.com/bedrock/latest/userguide/bedrock-regions.html)


#### OpenAI Setup
To use OpenAI, you'll need to set your OpenAI API key as an environment variable:

```bash
export OPENAI_API_KEY="sk-..."
```

You can sign up for an OpenAI account [here](https://platform.openai.com/) and manage your API keys [here](https://platform.openai.com/account/api-keys).

Important: Free-tier OpenAI accounts may be subject to rate limits, which could affect AG-A's performance. We recommend using a paid OpenAI API key for seamless functionality.


## Usage

We support two ways of using AutoGluon Assistant: WebUI and CLI.

### Web UI
AutoGluon Assistant Web UI allows users to leverage the capabilities of AG-A through an intuitive web interface.

The web UI enables users to upload datasets, configure AG-A runs with customized settings, preview data, monitor execution progress, view and download results, and supports secure, isolated sessions for concurrent users.

#### To run the AG-A Web UI:

```bash
aga ui

# OR

# Launch Web-UI on specific port e.g. 8888
aga ui --port 8888
```

AG-A Web UI should now be accessible in your web browser at `http://localhost:8501` or the specified port.


### CLI

Before launching AG-A CLI, prepare your data files in the following structure:

```
└── data # Data files directory
    ├── train.[ext] # Training dataset (required)
    ├── test.[ext]  # Test dataset (required)
    └── description.txt # Dataset and task description (recommended)
```

Note:
- The training and test files can be in any tabular data format (e.g., csv, parquet, xlsx)
- While there are no strict naming requirements, we recommend using clear, descriptive filenames
- The description file is optional but recommended for better model selection and optimization. It can include:
  - Dataset description
  - Problem context
  - Evaluation metrics
  - Any other relevant information

Now you can launch the AutoGluon Assistant run using the following command:

```bash
aga run [NAME_OF_DATA_DIR] --presets [PRESET_QUALITY]
# e.g. aga run ./toy_data --presets best_quality
```

We support three presets, including `medium_quality`, `high_quality` and `best_quality`. We use `best_quality` as a default setting.

After the run is complete, model predictions on test dataset are saved into the `aga-output-<timestamp>.csv` file. It will be formatted according to optional `sample_submission.csv` file if provided.

#### Overriding Configs

You can override specific settings in the YAML configuration defined in the [config folder](https://github.com/autogluon/autogluon-assistant/tree/main/src/autogluon/assistant/configs) using
the `config_overrides` parameter with format `"key1=value1, key2.nested=value2"` from the command line.


Here are some example commands on using configuration overrides:

```bash
aga run toy_data --config_overrides "feature_transformers.enabled_models=None, time_limit=3600"

# OR

aga run toy_data --config_overrides "feature_transformers.enabled_models=None" --config_overrides "time_limit=3600"
```<|MERGE_RESOLUTION|>--- conflicted
+++ resolved
@@ -8,17 +8,6 @@
 
 ## 💾 Installation
 
-<<<<<<< HEAD
-AutoGluon is supported on Python 3.8 - 3.11 and is available on Linux, MacOS, and Windows.
-
-You can install AutoGluon Assistant with:
-
-```python
-pip install autogluon-assistant
-```
-
-Visit our [Installation Guide (WIP)](https://auto.gluon.ai/stable/install.html) for detailed instructions, including (TBA).
-=======
 Installing from source: 
 
 ```bash
@@ -44,7 +33,6 @@
 ```bash
 pip install -r requirements.txt
 ```
->>>>>>> a89c9cc2
 
 ### API Keys
 
