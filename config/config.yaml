--- conflicted
+++ resolved
@@ -26,20 +26,13 @@
     dynamic_stacking: False
     num_stack_levels: 0
 llm:
-<<<<<<< HEAD
-  provider: openai
-  api_key_location: OPENAI_API_KEY
-  max_tokens: 512
-  model: gpt-4o-2024-08-06
-=======
   # Note: bedrock is only supported in limited AWS regions
   provider: bedrock
   api_key_location: BEDROCK_API_KEY
   model: "anthropic.claude-3-sonnet-20240229-v1:0"
   # provider: openai
   # api_key_location: OPENAI_API_KEY
-  # model: gpt-4o-mini-2024-07-18
->>>>>>> 7144640b
+  # model: gpt-4o-2024-08-06
   # model: gpt-3.5-turbo
   max_tokens: 512
   proxy_url: null
