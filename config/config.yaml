infer_eval_metric: True
detect_and_drop_id_column: False
task_preprocessors_timeout: 3600
save_artifacts:
  enabled: False
  append_timestamp: True
  path: "./aga-artifacts"
  # path: "s3://autogluon-assistant-agts/outputs/<run_id>/aga-artifacts/"
feature_transformers:
  - _target_: autogluon_assistant.transformer.CAAFETransformer
    eval_model: lightgbm
    llm_model: gpt-4o-2024-08-06
    num_iterations: 5
    optimization_metric: roc
  - _target_: autogluon_assistant.transformer.OpenFETransformer
    n_jobs: 1
    num_features_to_keep: 10
  - _target_: autogluon_assistant.transformer.PretrainedEmbeddingTransformer
    model_name: 'all-mpnet-base-v2'
autogluon:
  predictor_init_kwargs: {}
  predictor_fit_kwargs:
    verbosity: 2
    presets: best_quality
<<<<<<< HEAD
    time_limit: 60
    dynamic_stacking: True
=======
    time_limit: 14400
    dynamic_stacking: True
    num_bag_folds: 5
>>>>>>> f2099d50
    num_stack_levels: 2
llm:
  # Note: bedrock is only supported in limited AWS regions
  provider: bedrock
  api_key_location: BEDROCK_API_KEY
  model: "anthropic.claude-3-5-sonnet-20241022-v2:0" #"anthropic.claude-3-5-sonnet-20240620-v1:0"
  # provider: openai
  # api_key_location: OPENAI_API_KEY
  # model: gpt-4o-2024-08-06
  # model: gpt-3.5-turbo
  max_tokens: 512
  proxy_url: null
  temperature: 0
  verbose: True<|MERGE_RESOLUTION|>--- conflicted
+++ resolved
@@ -22,14 +22,9 @@
   predictor_fit_kwargs:
     verbosity: 2
     presets: best_quality
-<<<<<<< HEAD
     time_limit: 60
     dynamic_stacking: True
-=======
-    time_limit: 14400
-    dynamic_stacking: True
     num_bag_folds: 5
->>>>>>> f2099d50
     num_stack_levels: 2
 llm:
   # Note: bedrock is only supported in limited AWS regions
